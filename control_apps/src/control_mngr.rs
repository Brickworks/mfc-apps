--- conflicted
+++ resolved
@@ -19,11 +19,8 @@
 const CTRL_ERROR_DEADZONE: f32 = 100.0; // magnitude of margin to allow without actuation
 const CTRL_ERROR_READY_THRESHOLD: f32 = 1000.0; // basically opposite of deadzone
 const CTRL_SPEED_DEADZONE: f32 = 0.2; // magnitude of margin to allow without actuation
-<<<<<<< HEAD
-=======
 const CTRL_TLM_MAX_AGE: Duration = Duration::from_secs(2); // maximum age of telemetry to act on
 const CTRL_MIN_BALLAST: f32 = 0.01; // abort if ballast is less than this in kg
->>>>>>> 31d160dd
 
 #[derive(Copy, Clone, PartialEq)]
 pub enum ControlState {
@@ -150,20 +147,11 @@
 
     pub fn update(
         &mut self,
-<<<<<<< HEAD
-        altitude: f32,     // instantaneous altitude in meters
-        ascent_rate: f32,  // instantaneous ascent rate in meters per second
-        ballast_mass: f32, // ballast mass remining in kg
-    ) -> (f32, f32) {
-        self.abort_if_out_of_ballast(ballast_mass);
-        let error = altitude - self.target_altitude;
-=======
         altitude: Measurement<f32>,     // instantaneous altitude in meters
         ascent_rate: Measurement<f32>,  // instantaneous ascent rate in m/s
         ballast_mass: Measurement<f32>, // ballast mass remining in kg
     ) -> ControlCommand {
         // log status information
->>>>>>> 31d160dd
         debug!(
             "[{:}] Altitude {:} m ({:}), Ballast Remaining {:} kg ({:})",
             self.state,
@@ -196,45 +184,14 @@
                         altitude.value, self.target_altitude
                     );
                     self.state = ControlState::Stabilize;
-<<<<<<< HEAD
-=======
 
                     // reset the controller to avoid accumulated error
->>>>>>> 31d160dd
                     self.valve_vent.reset_controller();
                     self.valve_dump.reset_controller();
                 }
             }
             ControlState::Stabilize => {
                 // decide what to do in order to converge toward the target
-<<<<<<< HEAD
-                if altitude <= CTRL_ALTITUDE_FLOOR {
-                    self.state = ControlState::Abort;
-                } else {
-                    // Always update PID controllers so the algorithm is up to date
-                    let dump_control_effort = self.valve_dump.update_control(altitude);
-                    let vent_control_effort = self.valve_vent.update_control(altitude);
-
-                    // decide if/how to actuate valves
-                    if (error.abs() >= CTRL_ERROR_DEADZONE)
-                        & (ascent_rate.abs() >= CTRL_SPEED_DEADZONE)
-                    {
-                        if ascent_rate > 0.0 {
-                            // lower altitude for error to converge to zero
-                            // set the vent PWM to whatever the controller says
-                            self.valve_vent.ctrl2pwm(vent_control_effort);
-                            // close the dump valve
-                            self.valve_dump.set_pwm(0.0);
-                        } else {
-                            // raise altitude for error to converge to zero
-                            // close the vent valve
-                            self.valve_vent.set_pwm(0.0);
-                            // set the vent PWM to whatever the controller says
-                            self.valve_dump.ctrl2pwm(dump_control_effort);
-                        }
-                    } else {
-                        // if in dead zone, do nothing
-=======
                 if altitude.value > CTRL_ALTITUDE_FLOOR {
                     // Always update PID controllers its output is up to date
                     let dump_control_effort = self.valve_dump.update_control(altitude.value);
@@ -286,7 +243,6 @@
                         }
                     } else {
                         // if in dead zone or telemetry is stale, do nothing
->>>>>>> 31d160dd
                         // close the vent valve
                         self.valve_vent.set_pwm(0.0);
                         // close the dump valve
@@ -322,15 +278,11 @@
                 }
             }
         }
-<<<<<<< HEAD
-        return (self.valve_vent.get_pwm(), self.valve_dump.get_pwm());
-=======
 
         return ControlCommand {
             vent_pwm: self.valve_vent.get_pwm(),
             dump_pwm: self.valve_dump.get_pwm(),
         };
->>>>>>> 31d160dd
     }
 }
 
